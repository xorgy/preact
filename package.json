--- conflicted
+++ resolved
@@ -23,12 +23,8 @@
     "test:mocha": "mocha --recursive --require babel-register test/shared test/node",
     "test:karma": "cross-env COVERAGE=true karma start karma.conf.js --single-run",
     "test:mocha:watch": "npm run test:mocha -- --watch",
-<<<<<<< HEAD
-    "test:karma:watch": "npm run test:karma -- no-single-run",
+    "test:karma:watch": "karma start karma.conf.js --no-single-run",
     "test:karma:hooks": "cross-env COVERAGE=false karma start karma.conf.js --grep=hooks/test/browser/**.js --no-single-run",
-=======
-    "test:karma:watch": "karma start karma.conf.js --no-single-run",
->>>>>>> f2bc32eb
     "test:karma:bench": "cross-env PERFORMANCE=true COVERAGE=false karma start karma.conf.js --grep=test/benchmarks/**.js --single-run",
     "benchmark": "npm run test:karma:bench -- no-single-run",
     "test:size": "bundlesize",
