import { EMPTY_OBJ, EMPTY_ARR } from '../constants';
import { Component, enqueueRender } from '../component';
import { coerceToVNode, Fragment } from '../create-element';
import { diffChildren } from './children';
import { diffProps } from './props';
import { assign, removeNode } from '../util';
import options from '../options';

/**
 * Diff two virtual nodes and apply proper changes to the DOM
 * @param {import('../internal').PreactElement | Text} dom The DOM element representing
 * the virtual nodes under diff
 * @param {import('../internal').PreactElement} parentDom The parent of the DOM element
 * @param {import('../internal').VNode | null} newVNode The new virtual node
 * @param {import('../internal').VNode | null} oldVNode The old virtual node
 * @param {object} context The current context object
 * @param {boolean} isSvg Whether or not this element is an SVG node
 * @param {Array<import('../internal').PreactElement>} excessDomChildren
 * @param {Array<import('../internal').Component>} mounts A list of newly
 * mounted components
 * @param {import('../internal').Component | null} ancestorComponent The direct
 * parent component
 * @param {Node | Text} oldDom The current attached DOM
 * element any new dom elements should be placed around. Likely `null` on first
 * render (except when hydrating). Can be a sibling DOM element when diffing
 * Fragments that have siblings. In most cases, it starts out as `oldChildren[0]._dom`.
 */
export function diff(dom, parentDom, newVNode, oldVNode, context, isSvg, excessDomChildren, mounts, ancestorComponent, force, oldDom) {
	// If the previous type doesn't match the new type we drop the whole subtree
	if (oldVNode==null || newVNode==null || oldVNode.type!==newVNode.type || oldVNode.key!==newVNode.key) {
		if (oldVNode!=null) unmount(oldVNode, ancestorComponent);
		if (newVNode==null) return null;
		dom = null;
		oldVNode = EMPTY_OBJ;
	}

	// When passing through createElement it assigns the object
	// ref on _self, to prevent JSON Injection we check if this attribute
	// is equal.
	if (newVNode._self!==newVNode) return null;

	if (options.diff) options.diff(newVNode);

	let c, p, isNew = false, oldProps, oldState, snapshot,
		newType = newVNode.type;

	/** @type {import('../internal').Component | null} */
	let clearProcessingException;

	try {
		outer: if (oldVNode.type===Fragment || newType===Fragment) {
			diffChildren(parentDom, newVNode, oldVNode, context, isSvg, excessDomChildren, mounts, c, oldDom);

			// Mark dom as empty in case `_children` is any empty array. If it isn't
			// we'll set `dom` to the correct value just a few lines later.
			dom = null;

			if (newVNode._children.length && newVNode._children[0]!=null) {
				dom = newVNode._children[0]._dom;

				// If the last child is a Fragment, use _lastDomChild, else use _dom
				p = newVNode._children[newVNode._children.length - 1];
				newVNode._lastDomChild = p._lastDomChild || p._dom;
			}
		}
		else if (typeof newType==='function') {

			// Necessary for createContext api. Setting this property will pass
			// the context value as `this.context` just for this component.
			let cxType = newType.contextType;
			let provider = cxType && context[cxType._id];
			let cctx = cxType != null ? (provider ? provider.props.value : cxType._defaultValue) : context;

			// Get component and set it to `c`
			if (oldVNode._component) {
				c = newVNode._component = oldVNode._component;
				clearProcessingException = c._processingException;
				dom = newVNode._dom = oldVNode._dom;
			}
			else {
				// Instantiate the new component
				if (newType.prototype && newType.prototype.render) {
					newVNode._component = c = new newType(newVNode.props, cctx); // eslint-disable-line new-cap
				}
				else {
					newVNode._component = c = new Component(newVNode.props, cctx);
					c.constructor = newType;
					c.render = doRender;
				}
				c._ancestorComponent = ancestorComponent;
				if (provider) provider.sub(c);

				c.props = newVNode.props;
				if (!c.state) c.state = {};
				c.context = cctx;
				c._context = context;
				isNew = c._dirty = true;
				c._renderCallbacks = [];
			}

			c._vnode = newVNode;

			// Invoke getDerivedStateFromProps
			if (c._nextState==null) {
				c._nextState = c.state;
			}
			if (newType.getDerivedStateFromProps!=null) {
				assign(c._nextState==c.state ? (c._nextState = assign({}, c._nextState)) : c._nextState, newType.getDerivedStateFromProps(newVNode.props, c._nextState));
			}

			// Invoke pre-render lifecycle methods
			if (isNew) {
				if (newType.getDerivedStateFromProps==null && c.componentWillMount!=null) c.componentWillMount();
				if (c.componentDidMount!=null) mounts.push(c);
			}
			else {
				if (newType.getDerivedStateFromProps==null && force==null && c.componentWillReceiveProps!=null) {
					c.componentWillReceiveProps(newVNode.props, cctx);
				}

<<<<<<< HEAD
				if (!force && c.shouldComponentUpdate!=null && c.shouldComponentUpdate(newVNode.props, c._nextState, cctx)===false) {
=======
				if (!force && c.shouldComponentUpdate!=null && c.shouldComponentUpdate(newVNode.props, s, cctx)===false) {
					dom = newVNode._dom;
>>>>>>> 9e07832a
					c.props = newVNode.props;
					c.state = c._nextState;
					c._dirty = false;
					newVNode._lastDomChild = oldVNode._lastDomChild;
					break outer;
				}

				if (c.componentWillUpdate!=null) {
					c.componentWillUpdate(newVNode.props, c._nextState, cctx);
				}
			}

			oldProps = c.props;
			oldState = c.state;

			c.context = cctx;
			c.props = newVNode.props;
			c.state = c._nextState;

			if (options.render) options.render(newVNode);

			let prev = c._prevVNode || null;
			let vnode = c._prevVNode = coerceToVNode(c.render(c.props, c.state, c.context));
			c._dirty = false;

			if (c.getChildContext!=null) {
				context = assign(assign({}, context), c.getChildContext());
			}

			if (!isNew && c.getSnapshotBeforeUpdate!=null) {
				snapshot = c.getSnapshotBeforeUpdate(oldProps, oldState);
			}

			c._depth = ancestorComponent ? (ancestorComponent._depth || 0) + 1 : 0;
			c.base = dom = diff(dom, parentDom, vnode, prev, context, isSvg, excessDomChildren, mounts, c, null, oldDom);

			if (vnode!=null) {
				// If this component returns a Fragment (or another component that
				// returns a Fragment), then _lastDomChild will be non-null,
				// informing `diffChildren` to diff this component's VNode like a Fragemnt
				newVNode._lastDomChild = vnode._lastDomChild;
			}

			c._parentDom = parentDom;

			if (newVNode.ref) applyRef(newVNode.ref, c, ancestorComponent);
		}
		else {
			dom = diffElementNodes(dom, newVNode, oldVNode, context, isSvg, excessDomChildren, mounts, ancestorComponent);

			if (newVNode.ref && (oldVNode.ref !== newVNode.ref)) {
				applyRef(newVNode.ref, dom, ancestorComponent);
			}
		}

		newVNode._dom = dom;

		if (c!=null) {
			while (p=c._renderCallbacks.pop()) p.call(c);

			// Don't call componentDidUpdate on mount or when we bailed out via
			// `shouldComponentUpdate`
			if (!isNew && oldProps!=null && c.componentDidUpdate!=null) {
				c.componentDidUpdate(oldProps, oldState, snapshot);
			}
		}

		if (clearProcessingException) {
			c._processingException = null;
		}

		if (options.diffed) options.diffed(newVNode);
	}
	catch (e) {
		catchErrorInComponent(e, ancestorComponent);
	}

	return dom;
}

export function commitRoot(mounts, root) {
	let c;
	while ((c = mounts.pop())) {
		try {
			c.componentDidMount();
		}
		catch (e) {
			catchErrorInComponent(e, c._ancestorComponent);
		}
	}

	if (options.commit) options.commit(root);
}

/**
 * Diff two virtual nodes representing DOM element
 * @param {import('../internal').PreactElement} dom The DOM element representing
 * the virtual nodes being diffed
 * @param {import('../internal').VNode} newVNode The new virtual node
 * @param {import('../internal').VNode} oldVNode The old virtual node
 * @param {object} context The current context object
 * @param {boolean} isSvg Whether or not this DOM node is an SVG node
 * @param {*} excessDomChildren
 * @param {Array<import('../internal').Component>} mounts An array of newly
 * mounted components
 * @param {import('../internal').Component} ancestorComponent The parent
 * component to the ones being diffed
 * @returns {import('../internal').PreactElement}
 */
function diffElementNodes(dom, newVNode, oldVNode, context, isSvg, excessDomChildren, mounts, ancestorComponent) {
	let d = dom;

	// Tracks entering and exiting SVG namespace when descending through the tree.
	isSvg = newVNode.type==='svg' || isSvg;

	if (dom==null && excessDomChildren!=null) {
		for (let i=0; i<excessDomChildren.length; i++) {
			const child = excessDomChildren[i];
			if (child!=null && (newVNode.type===null ? child.nodeType===3 : child.localName===newVNode.type)) {
				dom = child;
				excessDomChildren[i] = null;
				break;
			}
		}
	}

	if (dom==null) {
		dom = newVNode.type===null ? document.createTextNode(newVNode.text) : isSvg ? document.createElementNS('http://www.w3.org/2000/svg', newVNode.type) : document.createElement(newVNode.type);

		// we created a new parent, so none of the previously attached children can be reused:
		excessDomChildren = null;
	}
	newVNode._dom = dom;

	if (newVNode.type===null) {
		if ((d===null || dom===d) && newVNode.text!==oldVNode.text) {
			dom.data = newVNode.text;
		}
	}
	else {
		if (excessDomChildren!=null && dom.childNodes!=null) {
			excessDomChildren = EMPTY_ARR.slice.call(dom.childNodes);
		}
		if (newVNode!==oldVNode) {
			let oldProps = oldVNode.props;
			let newProps = newVNode.props;

			// if we're hydrating, use the element's attributes as its current props:
			if (oldProps==null) {
				oldProps = {};
				if (excessDomChildren!=null) {
					let name;
					for (let i=0; i<dom.attributes.length; i++) {
						name = dom.attributes[i].name;
						oldProps[name=='class' && newProps.className ? 'className' : name] = dom.attributes[i].value;
					}
				}
			}
			let oldHtml = oldProps.dangerouslySetInnerHTML;
			let newHtml = newProps.dangerouslySetInnerHTML;
			if (newHtml || oldHtml) {
				// Avoid re-applying the same '__html' if it did not changed between re-render
				if (!newHtml || !oldHtml || newHtml.__html!=oldHtml.__html) {
					dom.innerHTML = newHtml && newHtml.__html || '';
				}
			}
			if (newProps.multiple) {
				dom.multiple = newProps.multiple;
			}

			diffChildren(dom, newVNode, oldVNode, context, newVNode.type==='foreignObject' ? false : isSvg, excessDomChildren, mounts, ancestorComponent, EMPTY_OBJ);
			diffProps(dom, newProps, oldProps, isSvg);
		}
	}

	return dom;
}

/**
 * Invoke or update a ref, depending on whether it is a function or object ref.
 * @param {object|function} [ref=null]
 * @param {any} [value]
 */
export function applyRef(ref, value, ancestorComponent) {
	try {
		if (typeof ref=='function') ref(value);
		else ref.current = value;
	}
	catch (e) {
		catchErrorInComponent(e, ancestorComponent);
	}
}

/**
 * Unmount a virtual node from the tree and apply DOM changes
 * @param {import('../internal').VNode} vnode The virtual node to unmount
 * @param {import('../internal').Component} ancestorComponent The parent
 * component to this virtual node
 * @param {boolean} [skipRemove] Flag that indicates that a parent node of the
 * current element is already detached from the DOM.
 */
export function unmount(vnode, ancestorComponent, skipRemove) {
	let r;
	if (options.unmount) options.unmount(vnode);

	if (r = vnode.ref) {
		applyRef(r, null, ancestorComponent);
	}

	let dom;
	if (!skipRemove && vnode._lastDomChild==null) {
		skipRemove = (dom = vnode._dom)!=null;
	}

	vnode._dom = vnode._lastDomChild = null;

	if ((r = vnode._component)!=null) {
		if (r.componentWillUnmount) {
			try {
				r.componentWillUnmount();
			}
			catch (e) {
				catchErrorInComponent(e, ancestorComponent);
			}
		}

		r.base = r._parentDom = null;
		if (r = r._prevVNode) unmount(r, ancestorComponent, skipRemove);
	}
	else if (r = vnode._children) {
		for (let i = 0; i < r.length; i++) {
			if (r[i]) unmount(r[i], ancestorComponent, skipRemove);
		}
	}

	if (dom!=null) removeNode(dom);
}

/** The `.render()` method for a PFC backing instance. */
function doRender(props, state, context) {
	return this.constructor(props, context);
}

/**
 * Find the closest error boundary to a thrown error and call it
 * @param {object} error The thrown value
 * @param {import('../internal').Component} component The first ancestor
 * component check for error boundary behaviors
 */
function catchErrorInComponent(error, component) {
	for (; component; component = component._ancestorComponent) {
		if (!component._processingException) {
			try {
				if (component.constructor.getDerivedStateFromError!=null) {
					component.setState(component.constructor.getDerivedStateFromError(error));
				}
				else if (component.componentDidCatch!=null) {
					component.componentDidCatch(error);
				}
				else {
					continue;
				}
				return enqueueRender(component._processingException = component);
			}
			catch (e) {
				error = e;
			}
		}
	}
	throw error;
}<|MERGE_RESOLUTION|>--- conflicted
+++ resolved
@@ -118,12 +118,8 @@
 					c.componentWillReceiveProps(newVNode.props, cctx);
 				}
 
-<<<<<<< HEAD
 				if (!force && c.shouldComponentUpdate!=null && c.shouldComponentUpdate(newVNode.props, c._nextState, cctx)===false) {
-=======
-				if (!force && c.shouldComponentUpdate!=null && c.shouldComponentUpdate(newVNode.props, s, cctx)===false) {
 					dom = newVNode._dom;
->>>>>>> 9e07832a
 					c.props = newVNode.props;
 					c.state = c._nextState;
 					c._dirty = false;
