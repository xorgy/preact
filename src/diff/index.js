--- conflicted
+++ resolved
@@ -341,13 +341,8 @@
 		} else {
 			dom = document.createElement(
 				// @ts-ignore We know `newVNode.type` is a string
-<<<<<<< HEAD
 				nodeType,
-				newProps.is && { is: newProps.is }
-=======
-				newVNode.type,
 				newProps.is && newProps
->>>>>>> 7dcc3234
 			);
 		}
 
