import { EMPTY_OBJ, EMPTY_ARR } from '../constants';
import { Component, enqueueRender } from '../component';
import { coerceToVNode, Fragment } from '../create-element';
import { diffChildren } from './children';
import { diffProps } from './props';
import { assign } from '../util';
import options from '../options';

/**
 * Diff two virtual nodes and apply proper changes to the DOM
 * @param {import('../internal').PreactElement | Text} dom The DOM element representing
 * the virtual nodes under diff
 * @param {import('../internal').PreactElement} parentDom The parent of the DOM element
 * @param {import('../internal').VNode | null} newVNode The new virtual node
 * @param {import('../internal').VNode | null} oldVNode The old virtual node
 * @param {object} context The current context object
 * @param {boolean} isSvg Whether or not this element is an SVG node
 * @param {boolean} append Whether or not to immediately append the new DOM
 * element after diffing
 * @param {Array<import('../internal').PreactElement>} excessDomChildren
 * @param {Array<import('../internal').Component>} mounts A list of newly
 * mounted components
 * @param {import('../internal').Component | null} ancestorComponent The direct
 * parent component
 * @param {import('../internal').VNode} parentVNode Used to set `_lastDomChild`
 * pointer to keep track of our current position
 */
export function diff(dom, parentDom, newVNode, oldVNode, context, isSvg, append, excessDomChildren, mounts, ancestorComponent, parentVNode) {

	// If the previous type doesn't match the new type we drop the whole subtree
	if (oldVNode==null || newVNode==null || oldVNode.type!==newVNode.type) {
		if (oldVNode!=null) unmount(oldVNode, ancestorComponent);
		if (newVNode==null) return null;
		dom = null;
		oldVNode = EMPTY_OBJ;
	}

	if (options.beforeDiff) options.beforeDiff(newVNode);

	let c, p, isNew = false, oldProps, oldState, oldContext,
		newType = newVNode.type, lastDomChild;

	/** @type {import('../internal').Component | null} */
	let clearProcessingException;

	try {
		const isOldVNodeFragment = oldVNode.type===Fragment;

		outer: if (isOldVNodeFragment || newType===Fragment) {
			const oldVNodeChildren = oldVNode===EMPTY_OBJ ? EMPTY_ARR : !isOldVNodeFragment ? [oldVNode] : getVNodeChildren(oldVNode);

			let childDom = oldVNode._dom;
			if (excessDomChildren!=null) {
				for (let i = 0; i < excessDomChildren.length; i++) {
					if (excessDomChildren[i]!=null) {
						childDom = excessDomChildren[i];
						break;
					}
				}
			}

			diffChildren(parentDom, getVNodeChildren(newVNode), oldVNodeChildren, context, isSvg, excessDomChildren, mounts, c, newVNode, childDom);

			// The new dom element for fragments is the first child of the new tree
			// When the first child of a Fragment is passed through `diff()`, it sets its dom
			// element to the parentVNode._dom property (that assignment is near the bottom of
			// this function), which is read here.
			dom = newVNode._dom;
			lastDomChild = newVNode._lastDomChild;
		}
		else if (typeof newType==='function') {

			// Get component and set it to `c`
			if (oldVNode._component) {
				c = newVNode._component = oldVNode._component;
				clearProcessingException = c._processingException;
			}
			else {
				isNew = true;

				// Instantiate the new component
				if (newType.prototype && newType.prototype.render) {
					newVNode._component = c = new newType(newVNode.props, context); // eslint-disable-line new-cap
				}
				else {
					newVNode._component = c = new Component(newVNode.props, context);
					c._constructor = newType;
					c.render = doRender;
				}
				c._ancestorComponent = ancestorComponent;

				c.props = newVNode.props;
				if (!c.state) c.state = {};
				c.context = context;
				c._dirty = true;
				c._renderCallbacks = [];
			}

			// isProvider
			if (newType._context) {
				newType._context._provider = c;
			}

			c._vnode = newVNode;

			// Invoke getDerivedStateFromProps
			let s = c._nextState || c.state;
			if (newType.getDerivedStateFromProps!=null) {
				oldState = assign({}, c.state);
				if (s===c.state) s = assign({}, s);
				assign(s, newType.getDerivedStateFromProps(newVNode.props, s));
			}

			// Invoke pre-render lifecycle methods
			if (isNew) {
				if (newType.getDerivedStateFromProps==null && c.componentWillMount!=null) c.componentWillMount();
				if (c.componentDidMount!=null) mounts.push(c);
			}
			else {
				if (!c._force && c.shouldComponentUpdate!=null && c.shouldComponentUpdate(newVNode.props, s, context)===false) {
					c._dirty = false;
					break outer;
				}
				if (newType.getDerivedStateFromProps==null && c._force==null && c.componentWillReceiveProps!=null) {
					c.componentWillReceiveProps(newVNode.props, context);
				}

				if (c.componentWillUpdate!=null) {
					c.componentWillUpdate(newVNode.props, s, context);
				}
			}

			oldProps = c.props;
			if (!oldState) oldState = c.state;

			oldContext = c.context = context;
			c.props = newVNode.props;
			c.state = s;

<<<<<<< HEAD
			if (newType._provider)
				c.props.value = newType._provider.props.value || newType._defaultValue;
=======
			if (options.beforeRender) options.beforeRender(newVNode);
>>>>>>> fd60019b

			let prev = c._prevVNode;
			let vnode = c._prevVNode = coerceToVNode(c.render(c.props, c.state, c.context));
			c._dirty = false;

			if (c.getChildContext!=null) {
				context = assign(assign({}, context), c.getChildContext());
			}

			if (!isNew && c.getSnapshotBeforeUpdate!=null) {
				oldContext = c.getSnapshotBeforeUpdate(oldProps, oldState);
			}

			c.base = dom = diff(dom, parentDom, vnode, prev, context, isSvg, append, excessDomChildren, mounts, c, newVNode);

			if (vnode!=null) {
				lastDomChild = vnode._lastDomChild;
			}

			c._parentDom = parentDom;
			c._parentVNode = parentVNode;

			if (newVNode.ref) applyRef(newVNode.ref, c, ancestorComponent);
		}
		else {
			dom = lastDomChild = newVNode._lastDomChild = diffElementNodes(dom, newVNode, oldVNode, context, isSvg, excessDomChildren, mounts, ancestorComponent);

			if (newVNode.ref && (oldVNode.ref !== newVNode.ref)) {
				applyRef(newVNode.ref, dom, ancestorComponent);
			}
		}

		// Update dom pointers
		if (parentVNode._dom==null) {
			parentVNode._dom = dom;
		}

		parentVNode._lastDomChild = lastDomChild;

		if (parentDom && append!==false && dom!=null && dom.parentNode!==parentDom) {
			parentDom.appendChild(dom);
		}

		newVNode._dom = dom;

		if (c!=null) {
			while (p=c._renderCallbacks.pop()) p();

			// Don't call componentDidUpdate on mount or when we bailed out via
			// `shouldComponentUpdate`
			if (!isNew && oldProps!=null && c.componentDidUpdate!=null) {
				c.componentDidUpdate(oldProps, oldState, oldContext);
			}
		}

		if (clearProcessingException) {
			c._processingException = null;
		}

		if (options.afterDiff) options.afterDiff(newVNode);
	}
	catch (e) {
		catchErrorInComponent(e, ancestorComponent);
	}

	return dom;
}

export function commitRoot(mounts, root) {
	let c;
	while ((c = mounts.pop())) {
		try {
			c.componentDidMount();
		}
		catch (e) {
			catchErrorInComponent(e, c._ancestorComponent);
		}
	}

	if (options.commitRoot) options.commitRoot(root);
}

/**
 * Diff two virtual nodes representing DOM element
 * @param {import('../internal').PreactElement} dom The DOM element representing
 * the virtual nodes being diffed
 * @param {import('../internal').VNode} newVNode The new virtual node
 * @param {import('../internal').VNode} oldVNode The old virtual node
 * @param {object} context The current context object
 * @param {boolean} isSvg Whether or not this DOM node is an SVG node
 * @param {*} excessDomChildren
 * @param {Array<import('../internal').Component>} mounts An array of newly
 * mounted components
 * @param {import('../internal').Component} ancestorComponent The parent
 * component to the ones being diffed
 * @returns {import('../internal').PreactElement}
 */
function diffElementNodes(dom, newVNode, oldVNode, context, isSvg, excessDomChildren, mounts, ancestorComponent) {
	let d = dom;

	// Tracks entering and exiting SVG namespace when descending through the tree.
	isSvg = isSvg ? newVNode.type !== 'foreignObject' : newVNode.type === 'svg';

	if (dom==null && excessDomChildren!=null) {
		for (let i=0; i<excessDomChildren.length; i++) {
			const child = excessDomChildren[i];
			if (child!=null && (newVNode.type===null ? child.nodeType===3 : child.localName===newVNode.type)) {
				dom = child;
				excessDomChildren[i] = null;
				break;
			}
		}
	}

	if (dom==null) {
		dom = newVNode.type===null ? document.createTextNode(newVNode.text) : isSvg ? document.createElementNS('http://www.w3.org/2000/svg', newVNode.type) : document.createElement(newVNode.type);

		// we created a new parent, so none of the previously attached children can be reused:
		excessDomChildren = null;
	}
	newVNode._dom = dom;

	if (newVNode.type===null) {
		if (dom===d && newVNode.text!==oldVNode.text) {
			dom.data = newVNode.text;
		}
	}
	else {
		if (excessDomChildren!=null && dom.childNodes!=null) {
			excessDomChildren = EMPTY_ARR.slice.call(dom.childNodes);
		}
		if (newVNode!==oldVNode) {
			let oldProps = oldVNode.props;
			// if we're hydrating, use the element's attributes as its current props:
			if (oldProps==null) {
				oldProps = {};
				if (excessDomChildren!=null) {
					for (let i=0; i<dom.attributes.length; i++) {
						oldProps[dom.attributes[i].name] = dom.attributes[i].value;
					}
				}
			}
			diffProps(dom, newVNode.props, oldProps, isSvg);
		}

		diffChildren(dom, getVNodeChildren(newVNode), oldVNode==EMPTY_OBJ ? EMPTY_ARR : getVNodeChildren(oldVNode), context, isSvg, excessDomChildren, mounts, ancestorComponent, newVNode, dom.firstChild);
	}

	return dom;
}

/**
 * Invoke or update a ref, depending on whether it is a function or object ref.
 * @param {object|function} [ref=null]
 * @param {any} [value]
 */
export function applyRef(ref, value, ancestorComponent) {
	try {
		if (typeof ref=='function') ref(value);
		else ref.current = value;
	}
	catch (e) {
		catchErrorInComponent(e, ancestorComponent);
	}
}

/**
 * Unmount a virtual node from the tree and apply DOM changes
 * @param {import('../internal').VNode} vnode The virtual node to unmount
 * @param {import('../internal').Component} ancestorComponent The parent
 * component to this virtual node
 */
export function unmount(vnode, ancestorComponent) {
	let r;
	if (options.beforeUnmount) options.beforeUnmount(vnode);

	if (r = vnode.ref) {
		applyRef(r, null, ancestorComponent);
	}

	if ((r = vnode._dom)!=null) r.remove();

	vnode._dom = vnode._lastDomChild = null;

	if ((r = vnode._component)!=null) {
		if (r.componentWillUnmount) {
			try {
				r.componentWillUnmount();
			}
			catch (e) {
				catchErrorInComponent(e, ancestorComponent);
			}
		}

		r.base = r._parentDom = null;
		if (r = r._prevVNode) unmount(r, ancestorComponent);
	}
	else if (r = vnode._children) {
		for (let i = 0; i < r.length; i++) {
			unmount(r[i], ancestorComponent);
		}
	}
}

/**
 * Get the children of a virtual node as a flat array
 * @param {import('../internal').VNode} vnode The virtual node to get the
 * children of
 * @returns {Array<import('../internal').VNode>} The virtual node's children
 */
function getVNodeChildren(vnode) {
	if (vnode._children==null) {
		toChildArray(vnode.props.children, vnode._children=[]);
	}
	return vnode._children;
}


/**
 * Flatten a virtual nodes children to a single dimensional array
 * @param {import('../index').ComponentChildren} children The unflattened
 * children of a virtual node
 * @param {Array<import('../index').VNode | null>} [flattened] An flat array of children to modify
 */
export function toChildArray(children, flattened) {
	if (flattened===undefined) flattened = [];
	if (children==null || typeof children === 'boolean') {}
	else if (Array.isArray(children)) {
		for (let i=0; i < children.length; i++) {
			toChildArray(children[i], flattened);
		}
	}
	else {
		flattened.push(coerceToVNode(children));
	}

	return flattened;
}

/** The `.render()` method for a PFC backing instance. */
function doRender(props, state, context) {
	return this._constructor(props, context);
}

/**
 * Find the closest error boundary to a thrown error and call it
 * @param {object} error The thrown value
 * @param {import('../internal').Component} component The first ancestor
 * component check for error boundary behaviors
 */
function catchErrorInComponent(error, component) {
	for (; component; component = component._ancestorComponent) {
		if (!component._processingException) {
			try {
				if (component.constructor.getDerivedStateFromError!=null) {
					component.setState(component.constructor.getDerivedStateFromError(error));
				}
				else if (component.componentDidCatch!=null) {
					component.componentDidCatch(error);
				}
				else {
					continue;
				}
				return enqueueRender(component._processingException = component);
			}
			catch (e) {
				error = e;
			}
		}
	}
	throw error;
}<|MERGE_RESOLUTION|>--- conflicted
+++ resolved
@@ -137,12 +137,10 @@
 			c.props = newVNode.props;
 			c.state = s;
 
-<<<<<<< HEAD
+			if (options.beforeRender) options.beforeRender(newVNode);
+
 			if (newType._provider)
 				c.props.value = newType._provider.props.value || newType._defaultValue;
-=======
-			if (options.beforeRender) options.beforeRender(newVNode);
->>>>>>> fd60019b
 
 			let prev = c._prevVNode;
 			let vnode = c._prevVNode = coerceToVNode(c.render(c.props, c.state, c.context));
