--- conflicted
+++ resolved
@@ -112,19 +112,14 @@
 			if (tmp = options.render) tmp(newVNode);
 
 			c._dirty = false;
-<<<<<<< HEAD
-			toChildArray(c.render(c.props, c.state, c.context), newVNode._children=[], coerceToVNode, true);
-=======
-			let vnode;
-			
+
 			try {
-				vnode = c._prevVNode = coerceToVNode(c.render(c.props, c.state, c.context));
+				toChildArray(c.render(c.props, c.state, c.context), newVNode._children=[], coerceToVNode, true);
 			}
 			catch (e) {
 				if ((tmp = options.catchRender) && tmp(e, c)) return;
 				throw e;
 			}
->>>>>>> 22a028f9
 
 			if (c.getChildContext!=null) {
 				context = assign(assign({}, context), c.getChildContext());
