--- conflicted
+++ resolved
@@ -246,19 +246,14 @@
 
 			// If the new vnode didn't have dangerouslySetInnerHTML, diff its children
 			if (!newHtml) {
-				diffChildren(dom, newVNode, oldVNode, context, newVNode.type==='foreignObject' ? false : isSvg, excessDomChildren, mounts, ancestorComponent, EMPTY_OBJ);
-			}
-
-<<<<<<< HEAD
+				diffChildren(dom, newVNode, oldVNode, context, newVNode.type==='foreignObject' ? false : isSvg, excessDomChildren, mounts, EMPTY_OBJ);
+			}
+
 			// (as above, don't diff props during hydration)
 			if (excessDomChildren == null) {
 				if (('value' in newProps) && newProps.value !== dom.value) dom.value = newProps.value==null ? '' : newProps.value;
 				if (('checked' in newProps) && newProps.checked !== dom.checked) dom.checked = newProps.checked;
 			}
-=======
-			diffChildren(dom, newVNode, oldVNode, context, newVNode.type==='foreignObject' ? false : isSvg, excessDomChildren, mounts, EMPTY_OBJ);
-			diffProps(dom, newProps, oldProps, isSvg);
->>>>>>> c37cfeea
 		}
 	}
 
