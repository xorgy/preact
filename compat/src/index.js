--- conflicted
+++ resolved
@@ -1,11 +1,6 @@
 import { hydrate, render as preactRender, cloneElement as preactCloneElement, createRef, h, Component, options, toChildArray, createContext, Fragment } from 'preact';
 import * as hooks from 'preact/hooks';
-<<<<<<< HEAD
-export * from 'preact/hooks';
-import { Suspense as _Suspense, lazy as _lazy } from './suspense';
-=======
-import { Suspense, lazy, catchRender } from './suspense';
->>>>>>> e6a6f50d
+import { Suspense, lazy } from './suspense';
 import { assign, removeNode } from '../../src/util';
 
 const version = '16.8.0'; // trick libraries to think we are react
