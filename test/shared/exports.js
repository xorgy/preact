<<<<<<< HEAD
import preact, { createElement, createContext, Component, Fragment, render, hydrate, cloneElement } from '../../src/index';
import { expect } from 'chai';

describe('preact', () => {
	it('should be available as a default export', () => {
		expect(preact).to.be.an('object');
		expect(preact).to.have.property('createElement', createElement);
		expect(preact).to.have.property('Component', Component);
		expect(preact).to.have.property('Fragment', Fragment);
		expect(preact).to.have.property('render', render);
		expect(preact).to.have.property('hydrate', hydrate);
		expect(preact).to.have.property('cloneElement', cloneElement);
		expect(preact).to.have.property('createContext', createContext);
		// expect(preact).to.have.property('rerender', rerender);
		// expect(preact).to.have.property('options', options);
	});

=======
import { createElement, h, Component, Fragment, render, hydrate, cloneElement, options } from '../../src/index';
import { expect } from 'chai';

describe('preact', () => {
>>>>>>> 1baecef5
	it('should be available as named exports', () => {
		expect(h).to.be.a('function');
		expect(createElement).to.be.a('function');
		expect(Component).to.be.a('function');
		expect(Fragment).to.exist;
		expect(render).to.be.a('function');
		expect(hydrate).to.be.a('function');
		expect(cloneElement).to.be.a('function');
<<<<<<< HEAD
		expect(createContext).to.be.a('function');
=======
		expect(options).to.exist.and.be.an('object');
>>>>>>> 1baecef5
		// expect(rerender).to.be.a('function');
	});
});<|MERGE_RESOLUTION|>--- conflicted
+++ resolved
@@ -1,27 +1,7 @@
-<<<<<<< HEAD
-import preact, { createElement, createContext, Component, Fragment, render, hydrate, cloneElement } from '../../src/index';
+import { createElement, h, createContext, Component, Fragment, render, hydrate, cloneElement, options } from '../../src/index';
 import { expect } from 'chai';
 
 describe('preact', () => {
-	it('should be available as a default export', () => {
-		expect(preact).to.be.an('object');
-		expect(preact).to.have.property('createElement', createElement);
-		expect(preact).to.have.property('Component', Component);
-		expect(preact).to.have.property('Fragment', Fragment);
-		expect(preact).to.have.property('render', render);
-		expect(preact).to.have.property('hydrate', hydrate);
-		expect(preact).to.have.property('cloneElement', cloneElement);
-		expect(preact).to.have.property('createContext', createContext);
-		// expect(preact).to.have.property('rerender', rerender);
-		// expect(preact).to.have.property('options', options);
-	});
-
-=======
-import { createElement, h, Component, Fragment, render, hydrate, cloneElement, options } from '../../src/index';
-import { expect } from 'chai';
-
-describe('preact', () => {
->>>>>>> 1baecef5
 	it('should be available as named exports', () => {
 		expect(h).to.be.a('function');
 		expect(createElement).to.be.a('function');
@@ -30,11 +10,8 @@
 		expect(render).to.be.a('function');
 		expect(hydrate).to.be.a('function');
 		expect(cloneElement).to.be.a('function');
-<<<<<<< HEAD
 		expect(createContext).to.be.a('function');
-=======
 		expect(options).to.exist.and.be.an('object');
->>>>>>> 1baecef5
 		// expect(rerender).to.be.a('function');
 	});
 });